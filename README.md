--- conflicted
+++ resolved
@@ -13,34 +13,5 @@
 To run this project, create an anaconda environment from environment.yml
 
 ```python
-<<<<<<< HEAD
 conda env create -f environment.yml
-```
-
-
-## Examples
-
-Example of using Tc_search -- finds the critical temperature for a given mixture.
-
-```python
-from picmol import Tc_search
-
-# example for using smiles identifier, does not require entry to by located in molecule_smiles.csv
-Tc = Tc_search(Tmax=300, identifier=['CCO', 'CCCCCC'], identifier_type="smiles")
-
-# example using the name identifier, molecule name and smiles must be located in molecule_smiles.csv
-Tc = Tc_search(Tmax=300, identifier=['dbp', 'hexane'], identifier_type="name")
-
-```
-
-
-A collection of example jupyter notebooks are provided in the examples directory.
-
-
-## Authors
-
-- [Allison Peroutka](https://www.github.com/aperoutka)
-=======
-conda env create --name picmol -f environment.yml
-```
->>>>>>> e2b916aa
+```